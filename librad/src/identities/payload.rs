// This file is part of radicle-link
// <https://github.com/radicle-dev/radicle-link>
//
// Copyright (C) 2019-2020 The Radicle Team <dev@radicle.xyz>
//
// This program is free software: you can redistribute it and/or modify
// it under the terms of the GNU General Public License version 3 or
// later as published by the Free Software Foundation.
//
// This program is distributed in the hope that it will be useful,
// but WITHOUT ANY WARRANTY; without even the implied warranty of
// MERCHANTABILITY or FITNESS FOR A PARTICULAR PURPOSE.  See the
// GNU General Public License for more details.
//
// You should have received a copy of the GNU General Public License
// along with this program. If not, see <https://www.gnu.org/licenses/>.

use std::{
    collections::{btree_map::Entry, BTreeMap, BTreeSet},
    convert::TryFrom,
    fmt::{self, Debug},
    iter::FromIterator,
    marker::PhantomData,
    ops::{Deref, DerefMut, RangeBounds},
};

use either::Either;
use multihash::Multihash;
use serde::ser::SerializeMap;
use thiserror::Error;
use url::Url;

use crate::{internal::canonical::Cstring, keys::PublicKey};

use super::{
    delegation,
    sealed,
    urn::{HasProtocol, Urn},
};

#[cfg(test)]
use proptest::prelude::*;

lazy_static! {
    /// Base [`Url`] for [`User`]
    static ref USER_NAMESPACE_BASE: Url =
        Url::parse("https://radicle.xyz/link/identities/user").unwrap();

    /// Versioned [`Url`] for [`User`], version 1
    static ref USER_NAMESPACE_V1: Url = {
        let mut base = USER_NAMESPACE_BASE.clone();
        base.path_segments_mut().unwrap().extend(&["v1"]);
        base
    };

    /// Base [`Url`] for [`Project`]
    static ref PROJECT_NAMESPACE_BASE: Url =
        Url::parse("https://radicle.xyz/link/identities/project").unwrap();

    /// Versioned [`Url`] for [`Project`], version 1
    static ref PROJECT_NAMESPACE_V1: Url = {
        let mut base = PROJECT_NAMESPACE_BASE.clone();
        base.path_segments_mut().unwrap().extend(&["v1"]);
        base
    };
}

/// Structure `radicle-link` expects to be part of a [`Payload`] describing a
/// personal identity.
#[derive(Clone, Debug, PartialEq, serde::Serialize, serde::Deserialize)]
pub struct User {
    pub name: Cstring,
}

<<<<<<< HEAD
impl sealed::Sealed for User {}
=======
#[cfg(test)]
impl Arbitrary for User {
    type Parameters = ();
    type Strategy = prop::strategy::Map<<Cstring as Arbitrary>::Strategy, fn(Cstring) -> Self>;

    fn arbitrary_with(_: Self::Parameters) -> Self::Strategy {
        any::<Cstring>().prop_map(|name| User { name })
    }
}
>>>>>>> 95acbb82

/// Structure `radicle-link` expects to be part of a [`Payload`] describing a
/// project identity.
#[derive(Clone, Debug, PartialEq, serde::Serialize, serde::Deserialize)]
pub struct Project {
    pub name: Cstring,
    pub description: Option<Cstring>,
    pub default_branch: Option<Cstring>,
}

<<<<<<< HEAD
impl sealed::Sealed for Project {}
=======
#[cfg(test)]
impl Arbitrary for Project {
    type Parameters = ();
    // Silly clippy: this _is_ a type definition
    #[allow(clippy::type_complexity)]
    type Strategy = prop::strategy::Map<
        (
            <Cstring as Arbitrary>::Strategy,
            <Option<Cstring> as Arbitrary>::Strategy,
            <Option<Cstring> as Arbitrary>::Strategy,
        ),
        fn((Cstring, Option<Cstring>, Option<Cstring>)) -> Self,
    >;

    fn arbitrary_with(_: Self::Parameters) -> Self::Strategy {
        Strategy::prop_map(
            (
                any::<Cstring>(),
                any::<Option<Cstring>>(),
                any::<Option<Cstring>>(),
            ),
            |(name, description, default_branch)| Project {
                name,
                description,
                default_branch,
            },
        )
    }
}
>>>>>>> 95acbb82

/// Namespace attached to a member type of the [`Payload`] "open" coproduct.
///
/// This is morally a constant -- we cannot, however, construct a [`Url`] in
/// `const` form, so the recommended use is like the following:
///
/// ```rust
/// use lazy_static::lazy_static;
/// use url::Url;
///
/// use librad::identities::payload::HasNamespace;
///
/// lazy_static! {
///     static ref MY_NAMESPACE: Url = Url::parse("https://semantic.me/mytype/v1").unwrap();
/// }
///
/// struct MyType {
///     something: u32,
/// }
///
/// impl HasNamespace for MyType {
///     fn namespace() -> &'static Url {
///         &MY_NAMESPACE
///     }
/// }
/// ```
pub trait HasNamespace {
    fn namespace() -> &'static Url;
}

impl HasNamespace for User {
    fn namespace() -> &'static Url {
        &USER_NAMESPACE_V1
    }
}

impl HasNamespace for Project {
    fn namespace() -> &'static Url {
        &PROJECT_NAMESPACE_V1
    }
}

/// Internal trait which helps deal with future versions
pub trait Subject: HasNamespace + sealed::Sealed {
    fn namespace_matches(url: &Url) -> bool;
}

impl Subject for User {
    fn namespace_matches(url: &Url) -> bool {
        url.as_str().starts_with(USER_NAMESPACE_BASE.as_str())
    }
}

impl Subject for Project {
    fn namespace_matches(url: &Url) -> bool {
        url.as_str().starts_with(PROJECT_NAMESPACE_BASE.as_str())
    }
}

pub type UserPayload = Payload<User>;
pub type ProjectPayload = Payload<Project>;

/// [`Payload`] for which the type is not known statically.
#[derive(Clone, Debug, PartialEq, serde::Serialize, serde::Deserialize)]
#[serde(untagged)]
#[non_exhaustive]
pub enum SomePayload {
    User(UserPayload),
    Project(ProjectPayload),
}

/// Payload of an identity document.
///
/// This type is a simple formulation of an "open sum", where the type of one
/// member is known. Additional members (extensions) are represented as
/// [`serde_json::Value`]s. Every member is namespaced by a [`Url`], as
/// described by its [`HasNamespace`] impl.
///
/// Note that it is an error during deserialisation if duplicate namespaces are
/// found in the input -- this is unlike normal JSON deserialisation, which
/// would just treat objects as maps, retaining the last key found in the input.
#[derive(Clone, Debug, PartialEq)]
pub struct Payload<T> {
    pub subject: T,
    ext: BTreeMap<Url, serde_json::Value>,
}

#[derive(Debug, Error)]
pub enum ExtError {
    #[error("extension namespace can not be the subject namespace")]
    ExtensionIsSubject,

    #[error(transparent)]
    Json(#[from] serde_json::Error),
}

impl<T> Payload<T>
where
    T: Subject,
{
    pub fn new(subject: T) -> Self {
        Self {
            subject,
            ext: BTreeMap::new(),
        }
    }

    pub fn with_ext<U>(mut self, val: U) -> Result<Self, ExtError>
    where
        U: HasNamespace + serde::Serialize,
    {
        self.set_ext(val)?;
        Ok(self)
    }

    pub fn set_ext<U>(&mut self, val: U) -> Result<(), ExtError>
    where
        U: HasNamespace + serde::Serialize,
    {
        if T::namespace_matches(U::namespace()) {
            return Err(ExtError::ExtensionIsSubject);
        }

        let val = serde_json::to_value(val)?;
        self.ext.insert(U::namespace().clone(), val);

        Ok(())
    }

    pub fn get_ext<U>(&self) -> Result<Option<U>, serde_json::Error>
    where
        U: HasNamespace + serde::de::DeserializeOwned,
    {
        self.ext
            .get(U::namespace())
            .map(|val| serde_json::from_value(val.clone()))
            .transpose()
    }

    pub fn query_ext<R>(&self, range: R) -> impl Iterator<Item = (&Url, &serde_json::Value)>
    where
        R: RangeBounds<Url>,
    {
        self.ext.range(range)
    }
}

impl<T> serde::Serialize for Payload<T>
where
    T: Subject + serde::Serialize,
{
    fn serialize<S>(&self, serializer: S) -> Result<S::Ok, S::Error>
    where
        S: serde::Serializer,
    {
        let mut map = serializer.serialize_map(Some(self.ext.len() + 1))?;
        map.serialize_entry(T::namespace(), &self.subject)?;
        self.ext
            .iter()
            .try_for_each(|(k, v)| map.serialize_entry(k, v))?;
        map.end()
    }
}

impl<'de, T> serde::Deserialize<'de> for Payload<T>
where
    T: Subject + serde::de::DeserializeOwned,
{
    fn deserialize<D>(deserializer: D) -> Result<Self, D::Error>
    where
        D: serde::Deserializer<'de>,
    {
        struct Visitor<T>(PhantomData<T>);

        impl<'de, T> serde::de::Visitor<'de> for Visitor<T>
        where
            T: Subject + serde::de::DeserializeOwned,
        {
            type Value = Payload<T>;

            fn expecting(&self, f: &mut fmt::Formatter) -> fmt::Result {
                f.write_str("an identity doc payload")
            }

            fn visit_map<M>(self, mut access: M) -> Result<Self::Value, M::Error>
            where
                M: serde::de::MapAccess<'de>,
            {
                let mut subject = None;
                let mut ext: BTreeMap<Url, serde_json::Value> = BTreeMap::new();
                while let Some(k) = access.next_key()? {
                    if T::namespace_matches(&k) {
                        match subject {
                            // Once we have more subject versions, we'll want to
                            // dispatch here using `MapAccess::next_value_seed()`,
                            // passing the Url key
                            None => subject = access.next_value()?,
                            Some(_) => {
                                // FIXME(kim): Make this convey what version we already saw
                                return Err(serde::de::Error::custom(
                                    "multiple subject versions in document",
                                ));
                            },
                        }
                    } else {
                        match ext.entry(k) {
                            Entry::Vacant(entry) => {
                                entry.insert(access.next_value()?);
                            },
                            Entry::Occupied(entry) => {
                                return Err(serde::de::Error::custom(format!(
                                    "duplicate field `{}`",
                                    entry.key().clone()
                                )));
                            },
                        }
                    }
                }

                subject
                    .ok_or_else(|| serde::de::Error::missing_field("subject"))
                    .map(|subject| Payload { subject, ext })
            }
        }

        deserializer.deserialize_map(Visitor(PhantomData))
    }
}

#[derive(Clone, Debug, PartialEq, serde::Deserialize)]
#[serde(untagged)]
pub enum SomeDelegations<R, E>
where
    R: Debug + Ord + HasProtocol + TryFrom<Multihash, Error = E>,
    E: std::error::Error + 'static,
{
    User(UserDelegations),
    Project(ProjectDelegations<R>),
}

/// Delegations of a [`UserPayload`] identity document.
///
/// This is just a set of [`PublicKey`]s. Note that it is a deserialisation
/// error if duplicate elements are found in the input.
#[derive(Clone, Debug, PartialEq, serde::Serialize)]
pub struct UserDelegations(BTreeSet<PublicKey>);

impl Deref for UserDelegations {
    type Target = BTreeSet<PublicKey>;

    fn deref(&self) -> &Self::Target {
        &self.0
    }
}

impl DerefMut for UserDelegations {
    fn deref_mut(&mut self) -> &mut Self::Target {
        &mut self.0
    }
}

impl From<delegation::Direct> for UserDelegations {
    fn from(d: delegation::Direct) -> Self {
        Self(d.into())
    }
}

impl From<UserDelegations> for BTreeSet<PublicKey> {
    fn from(UserDelegations(set): UserDelegations) -> Self {
        set
    }
}

impl<'de> serde::Deserialize<'de> for UserDelegations {
    fn deserialize<D>(deserializer: D) -> Result<Self, D::Error>
    where
        D: serde::Deserializer<'de>,
    {
        struct Visitor;

        impl<'de> serde::de::Visitor<'de> for Visitor {
            type Value = UserDelegations;

            fn expecting(&self, f: &mut fmt::Formatter) -> fmt::Result {
                f.write_str("a UserDelegations set")
            }

            fn visit_seq<S>(self, mut seq: S) -> Result<Self::Value, S::Error>
            where
                S: serde::de::SeqAccess<'de>,
            {
                let mut set = BTreeSet::new();
                while let Some(key) = seq.next_element::<PublicKey>()? {
                    if set.contains(&key) {
                        return Err(serde::de::Error::custom(format!(
                            "duplicate delegation `{}`",
                            key
                        )));
                    }

                    set.insert(key);
                }

                if set.is_empty() {
                    Err(serde::de::Error::custom("no delegations"))
                } else {
                    Ok(UserDelegations(set))
                }
            }
        }

        deserializer.deserialize_seq(Visitor)
    }
}

/// Helper for [`ProjectDelegations`], isomorphic to [`Either<PublicKey,
/// Urn<R>>`].
///
/// Note that the type is serialised without any variant tagging.
#[derive(Clone, Debug, PartialEq, PartialOrd, Eq, Ord)]
pub struct KeyOrUrn<R> {
    inner: Either<PublicKey, Urn<R>>,
}

impl<R> From<Either<PublicKey, Urn<R>>> for KeyOrUrn<R> {
    fn from(inner: Either<PublicKey, Urn<R>>) -> Self {
        Self { inner }
    }
}

impl<R> From<KeyOrUrn<R>> for Either<PublicKey, Urn<R>> {
    fn from(KeyOrUrn { inner }: KeyOrUrn<R>) -> Self {
        inner
    }
}

impl<R> serde::Serialize for KeyOrUrn<R>
where
    R: HasProtocol + serde::Serialize,
    for<'a> &'a R: Into<Multihash>,
{
    fn serialize<S>(&self, serializer: S) -> Result<S::Ok, S::Error>
    where
        S: serde::Serializer,
    {
        either::serde_untagged::serialize(&self.inner, serializer)
    }
}

impl<'de, R, E> serde::Deserialize<'de> for KeyOrUrn<R>
where
    R: HasProtocol + TryFrom<Multihash, Error = E>,
    E: std::error::Error + 'static,
{
    fn deserialize<D>(deserializer: D) -> Result<Self, D::Error>
    where
        D: serde::Deserializer<'de>,
    {
        either::serde_untagged::deserialize(deserializer).map(|inner| Self { inner })
    }
}

/// Delegations of a [`ProjectPayload`] identity document.
///
/// Note that this represents the _serialised_ form, and is not intended to be
/// manipulated directly.
///
/// It is a deserialisation error if the input contains duplicate elements.
/// Note, however, that the specification requires an additional validation step
/// after resolving any [`Urn`] pointers -- the identity document is invalid if
/// it contains duplicate _keys_.
#[derive(Clone, Debug, PartialEq)]
pub struct ProjectDelegations<R: Ord> {
    inner: BTreeSet<KeyOrUrn<R>>,
}

impl<R: Ord> IntoIterator for ProjectDelegations<R> {
    type Item = KeyOrUrn<R>;
    type IntoIter = <BTreeSet<KeyOrUrn<R>> as IntoIterator>::IntoIter;

    fn into_iter(self) -> Self::IntoIter {
        self.inner.into_iter()
    }
}

impl<R: Ord> FromIterator<Either<PublicKey, Urn<R>>> for ProjectDelegations<R> {
    fn from_iter<T>(iter: T) -> Self
    where
        T: IntoIterator<Item = Either<PublicKey, Urn<R>>>,
    {
        Self {
            inner: iter.into_iter().map(KeyOrUrn::from).collect(),
        }
    }
}

impl<R> serde::Serialize for ProjectDelegations<R>
where
    R: Ord + HasProtocol + serde::Serialize,
    for<'a> &'a R: Into<Multihash>,
{
    fn serialize<S>(&self, serializer: S) -> Result<S::Ok, S::Error>
    where
        S: serde::Serializer,
    {
        self.inner.serialize(serializer)
    }
}

impl<'de, R, E> serde::Deserialize<'de> for ProjectDelegations<R>
where
    R: Debug + Ord + HasProtocol + TryFrom<Multihash, Error = E>,
    E: std::error::Error + 'static,
{
    fn deserialize<D>(deserializer: D) -> Result<Self, D::Error>
    where
        D: serde::Deserializer<'de>,
    {
        struct Visitor<R>(PhantomData<R>);

        impl<'de, R, E> serde::de::Visitor<'de> for Visitor<R>
        where
            R: Debug + Ord + HasProtocol + TryFrom<Multihash, Error = E>,
            E: std::error::Error + 'static,
        {
            type Value = ProjectDelegations<R>;

            fn expecting(&self, f: &mut fmt::Formatter) -> fmt::Result {
                f.write_str("a ProjectDelegations set")
            }

            fn visit_seq<S>(self, mut seq: S) -> Result<Self::Value, S::Error>
            where
                S: serde::de::SeqAccess<'de>,
            {
                let mut set = BTreeSet::new();
                while let Some(key_or_urn) = seq.next_element::<KeyOrUrn<R>>()? {
                    if set.contains(&key_or_urn) {
                        return Err(serde::de::Error::custom(format!(
                            "duplicate delegation `{:?}`",
                            key_or_urn
                        )));
                    }

                    set.insert(key_or_urn);
                }

                if set.is_empty() {
                    Err(serde::de::Error::custom("no delegations"))
                } else {
                    Ok(ProjectDelegations { inner: set })
                }
            }
        }

        deserializer.deserialize_seq(Visitor(PhantomData))
    }
}

#[cfg(test)]
mod tests {
    use super::*;

    use librad_test::roundtrip::*;
    use pretty_assertions::assert_eq;

    use crate::{
        git::ext::oid::{tests::gen_oid, Oid},
        keys::{tests::gen_public_key, SecretKey},
    };

    lazy_static! {
        static ref UPSTREAM_USER_NAMESPACE: Url =
            Url::parse("https://radicle.xyz/upstream/user/v1").unwrap();
        static ref UPSTREAM_PROJECT_NAMESPACE: Url =
            Url::parse("https://radicle.xyz/upstream/project/v1").unwrap();
    }

    #[derive(Clone, Debug, PartialEq, serde::Serialize, serde::Deserialize)]
    struct UpstreamUser {
        #[serde(rename = "radicle-registry-name")]
        registered_as: Cstring,
    }

    impl Arbitrary for UpstreamUser {
        type Parameters = ();
        type Strategy = prop::strategy::Map<<Cstring as Arbitrary>::Strategy, fn(Cstring) -> Self>;

        fn arbitrary_with(_: Self::Parameters) -> Self::Strategy {
            any::<Cstring>().prop_map(|registered_as| Self { registered_as })
        }
    }

    impl HasNamespace for UpstreamUser {
        fn namespace() -> &'static Url {
            &UPSTREAM_USER_NAMESPACE
        }
    }

    #[derive(Clone, Debug, PartialEq, serde::Serialize, serde::Deserialize)]
    struct UpstreamProject {
        #[serde(rename = "radicle-registry-name")]
        registered_as: Cstring,
    }

    impl Arbitrary for UpstreamProject {
        type Parameters = ();
        type Strategy = prop::strategy::Map<<Cstring as Arbitrary>::Strategy, fn(Cstring) -> Self>;

        fn arbitrary_with(_: Self::Parameters) -> Self::Strategy {
            any::<Cstring>().prop_map(|registered_as| Self { registered_as })
        }
    }

    impl HasNamespace for UpstreamProject {
        fn namespace() -> &'static Url {
            &UPSTREAM_PROJECT_NAMESPACE
        }
    }

    fn gen_user_payload() -> impl Strategy<Value = UserPayload> {
        (any::<User>(), proptest::option::of(any::<UpstreamUser>())).prop_map(|(user, up)| {
            let mut u = UserPayload::new(user);
            if let Some(up) = up {
                u.set_ext(up).unwrap();
            }
            u
        })
    }

    fn gen_project_payload() -> impl Strategy<Value = ProjectPayload> {
        (
            any::<Project>(),
            proptest::option::of(any::<UpstreamProject>()),
        )
            .prop_map(|(project, up)| {
                let mut p = ProjectPayload::new(project);
                if let Some(up) = up {
                    p.set_ext(up).unwrap();
                }
                p
            })
    }

    fn gen_payload() -> impl Strategy<Value = SomePayload> {
        prop_oneof![
            gen_user_payload().prop_map(SomePayload::User),
            gen_project_payload().prop_map(SomePayload::Project)
        ]
    }

    fn gen_user_delegations() -> impl Strategy<Value = UserDelegations> {
        proptest::collection::btree_set(gen_public_key(), 1..32).prop_map(UserDelegations)
    }

    fn gen_key_or_urn() -> impl Strategy<Value = KeyOrUrn<Oid>> {
        prop_oneof![
            gen_public_key().prop_map(|pk| KeyOrUrn {
                inner: Either::Left(pk)
            }),
            gen_oid(git2::ObjectType::Tree).prop_map(|oid| KeyOrUrn {
                inner: Either::Right(Urn::new(oid))
            })
        ]
    }

    fn gen_project_delegations() -> impl Strategy<Value = ProjectDelegations<Oid>> {
        proptest::collection::btree_set(gen_key_or_urn(), 1..64)
            .prop_map(|inner| ProjectDelegations { inner })
    }

    #[test]
    fn user_example() {
        let payload = UserPayload::new(User {
            name: "cloudhead".into(),
        })
        .with_ext(UpstreamUser {
            registered_as: "cloudhead".into(),
        })
        .unwrap();

        let json_pretty = r#"{
  "https://radicle.xyz/link/identities/user/v1": {
    "name": "cloudhead"
  },
  "https://radicle.xyz/upstream/user/v1": {
    "radicle-registry-name": "cloudhead"
  }
}"#;

        assert_eq!(
            serde_json::to_string_pretty(&payload).unwrap(),
            json_pretty.to_owned()
        )
    }

    #[test]
    fn project_example() {
        let descr = "nom, eating data byte by byte

nom is a parser combinators library written in Rust.";

        let payload = ProjectPayload::new(Project {
            name: "nom".into(),
            description: Some(descr.into()),
            default_branch: Some("mistress".into()),
        })
        .with_ext(UpstreamProject {
            registered_as: "nomnomnom".into(),
        })
        .unwrap();

        let json_pretty = r#"{
  "https://radicle.xyz/link/identities/project/v1": {
    "name": "nom",
    "description": "nom, eating data byte by byte\n\nnom is a parser combinators library written in Rust.",
    "default_branch": "mistress"
  },
  "https://radicle.xyz/upstream/project/v1": {
    "radicle-registry-name": "nomnomnom"
  }
}"#;

        assert_eq!(
            serde_json::to_string_pretty(&payload).unwrap(),
            json_pretty.to_owned()
        );

        cjson_roundtrip(payload)
    }

    fn duplicate_delegation<T>()
    where
        T: serde::Serialize + serde::de::DeserializeOwned,
    {
        let k = SecretKey::new().public();
        let d = vec![k.clone(), k];

        let ser = serde_json::to_string(&d).unwrap();
        assert!(matches!(
            serde_json::from_str::<T>(&ser),
            Err(e) if e.to_string().starts_with("duplicate delegation")
        ))
    }

    #[test]
    fn duplicate_user_delegation() {
        duplicate_delegation::<UserDelegations>()
    }

    #[test]
    fn duplicate_project_delegation() {
        duplicate_delegation::<ProjectDelegations<Oid>>()
    }

    fn empty_delegations<T>()
    where
        T: serde::Serialize + serde::de::DeserializeOwned,
    {
        let ser = serde_json::to_string(&[] as &[T]).unwrap();
        assert!(matches!(
            serde_json::from_str::<T>(&ser),
            Err(e) if e.to_string().starts_with("no delegations")
        ))
    }

    #[test]
    fn empty_user_delegations() {
        empty_delegations::<UserDelegations>()
    }

    #[test]
    fn empty_project_delegations() {
        empty_delegations::<ProjectDelegations<Oid>>()
    }

    #[test]
    fn duplicate_namespace() {
        let json = r#"{
            "https://radicle.xyz/link/identities/project/v1": {
                "name": "foo"
            },
            "https://semantic.me/ld": {},
            "https://semantic.me/ld": {},
        }"#;

        assert!(matches!(
            serde_json::from_str::<ProjectPayload>(json),
            Err(e) if e.to_string().starts_with("duplicate field")
        ))
    }

    #[test]
    fn subject_from_the_future() {
        let json = r#"{
            "https://radicle.xyz/link/identities/project/v1": {
                "name": "foo"
            },
            "https://radicle.xyz/link/identities/project/v2": {
                "name": "foo",
                "bdfl": "dylan"
            }
        }"#;

        assert!(matches!(
            serde_json::from_str::<ProjectPayload>(json),
            Err(e) if e.to_string().starts_with("multiple subject versions in document")
        ))
    }

    /// All serialisation roundtrips required for payload types
    fn trippin<A>(a: A)
    where
        A: Clone + Debug + PartialEq + serde::Serialize + serde::de::DeserializeOwned,
    {
        cjson_roundtrip(a.clone());
        json_roundtrip(a)
    }

    proptest! {
        #[test]
        fn any_payload_roundtrip(payload in gen_payload()) {
            trippin(payload)
        }

        #[test]
        fn user_delegations_roundtrip(delegations in gen_user_delegations()) {
            trippin(delegations)
        }

        #[test]
        fn project_delegations_roundtrip(delegations in gen_project_delegations()) {
            trippin(delegations)
        }

        #[test]
        fn key_or_urn(key_or_urn in gen_key_or_urn()) {
            json_roundtrip(key_or_urn)
        }
    }
}<|MERGE_RESOLUTION|>--- conflicted
+++ resolved
@@ -72,9 +72,8 @@
     pub name: Cstring,
 }
 
-<<<<<<< HEAD
 impl sealed::Sealed for User {}
-=======
+
 #[cfg(test)]
 impl Arbitrary for User {
     type Parameters = ();
@@ -84,7 +83,6 @@
         any::<Cstring>().prop_map(|name| User { name })
     }
 }
->>>>>>> 95acbb82
 
 /// Structure `radicle-link` expects to be part of a [`Payload`] describing a
 /// project identity.
@@ -95,9 +93,8 @@
     pub default_branch: Option<Cstring>,
 }
 
-<<<<<<< HEAD
 impl sealed::Sealed for Project {}
-=======
+
 #[cfg(test)]
 impl Arbitrary for Project {
     type Parameters = ();
@@ -127,7 +124,6 @@
         )
     }
 }
->>>>>>> 95acbb82
 
 /// Namespace attached to a member type of the [`Payload`] "open" coproduct.
 ///
